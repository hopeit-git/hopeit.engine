--- conflicted
+++ resolved
@@ -68,34 +68,6 @@
         mock_api_spec['paths']['/api/mock-app-api/test/mock-app-api']['post']['responses']
 
 
-<<<<<<< HEAD
-def test_event_api_title(monkeypatch, mock_api_spec, mock_api_app_config):  # noqa: F811
-    monkeypatch.setattr(api, 'spec', mock_api_spec)
-    mock_api_spec['paths']['/api/mock-app-api/test/mock-app-api']['post']['parameters'][0]['description'] = \
-        'arg1'
-    mock_api_spec['paths']['/api/mock-app-api/test/mock-app-api']['post']['requestBody']['description'] = \
-        'MockData'
-    spec = api.event_api(
-        summary="Test app api part 2",
-        description="Description Test app api part 2",
-        payload=MockData,
-        query_args=['arg1'],
-        responses={200: int}
-    )(mock_app_api_title, app_config=mock_api_app_config, event_name='mock-app-api-post', plugin=None)
-    assert spec['summary'] == \
-        mock_api_spec['paths']['/api/mock-app-api/test/mock-app-api']['post']['summary']
-    assert spec['description'] == \
-        mock_api_spec['paths']['/api/mock-app-api/test/mock-app-api']['post']['description']
-    assert spec['parameters'][0] == \
-        mock_api_spec['paths']['/api/mock-app-api/test/mock-app-api']['post']['parameters'][0]
-    assert spec['requestBody'] == \
-        mock_api_spec['paths']['/api/mock-app-api/test/mock-app-api']['post']['requestBody']
-    assert spec['responses'] == \
-        mock_api_spec['paths']['/api/mock-app-api/test/mock-app-api']['post']['responses']
-
-
-=======
->>>>>>> 2a0bed1a
 def test_app_base_route_name(mock_api_app_config):  # noqa: F811
     assert api.app_base_route_name(mock_api_app_config.app) == "/api/mock-app-api/test"
     assert api.app_base_route_name(mock_api_app_config.app, plugin=mock_api_app_config.app) == \
