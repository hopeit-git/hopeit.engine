--- conflicted
+++ resolved
@@ -99,9 +99,6 @@
     return str(arg)
 
 
-<<<<<<< HEAD
-def _parse_args_schema(query_args: Optional[List[ArgDef]]):
-=======
 def _method_summary(module: str, summary: Optional[str] = None) -> str:
     if summary is not None:
         return summary
@@ -120,21 +117,7 @@
     return _method_summary(module, summary)
 
 
-def _event_api(
-        summary: Optional[str],
-        description: Optional[str],
-        payload: Optional[Type],
-        query_args: Optional[List[ArgDef]],
-        responses: Optional[Dict[int, PayloadDef]],
-        module, app_config: AppConfig, event_name: str, plugin: Optional[AppConfig]) -> dict:
-    """
-    Handler returned by event_api(...)
-    """
-    if query_args is None:
-        query_args = []
-    if responses is None:
-        responses = {}
->>>>>>> 98bc053b
+def _parse_args_schema(query_args: Optional[List[ArgDef]]):
     parameters = []
     for query_arg in (query_args or []):
         arg_name = _arg_name(query_arg)
@@ -167,7 +150,8 @@
 
 
 def _event_api(
-        title: Optional[str],
+        summary: Optional[str],
+        description: Optional[str],
         payload: Optional[Type],
         query_args: Optional[List[ArgDef]],
         fields: Optional[List[ArgDef]],
@@ -223,15 +207,11 @@
 def event_api(title: Optional[str] = None,
               payload: Optional[PayloadDef] = None,
               query_args: Optional[List[ArgDef]] = None,
-<<<<<<< HEAD
               fields: Optional[List[ArgDef]] = None,
-              responses: Optional[Dict[int, PayloadDef]] = None) -> Callable[..., dict]:
-=======
               responses: Optional[Dict[int, PayloadDef]] = None, *,
               summary: Optional[str] = None,
               description: Optional[str] = None
               ) -> Callable[..., dict]:
->>>>>>> 98bc053b
     """
     Provides a convenient way to define Open API specification using Python types for a given app event
     implementation module.
@@ -264,10 +244,6 @@
             }
         )
     """
-<<<<<<< HEAD
-    return partial(_event_api, title, payload, query_args, fields, responses)
-=======
-
     if title is not None:
         warnings.warn(
             "title parameter is deprecated since 0.1.4 and will be removed in version 0.2.0, use summary instead",
@@ -275,5 +251,4 @@
         if summary is None:
             summary = title
 
-    return partial(_event_api, summary, description, payload, query_args, responses)
->>>>>>> 98bc053b
+    return partial(_event_api, summary, description, payload, query_args, fields, responses)