--- conflicted
+++ resolved
@@ -227,15 +227,8 @@
               description: Optional[str] = None,
               payload: Optional[PayloadDef] = None,
               query_args: Optional[List[ArgDef]] = None,
-<<<<<<< HEAD
               fields: Optional[List[ArgDef]] = None,
-              responses: Optional[Dict[int, PayloadDef]] = None, *,
-              summary: Optional[str] = None,
-              description: Optional[str] = None
-=======
-              responses: Optional[Dict[int, PayloadDef]] = None
->>>>>>> 2a0bed1a
-              ) -> Callable[..., dict]:
+              responses: Optional[Dict[int, PayloadDef]] = None) -> Callable[..., dict]:
     """
     Provides a convenient way to define Open API specification using Python types for a given app event
     implementation module.
@@ -266,16 +259,5 @@
             }
         )
     """
-<<<<<<< HEAD
-    if title is not None:
-        warnings.warn(
-            "title parameter is deprecated since 0.1.4 and will be removed in version 0.2.0, use summary instead",
-            DeprecationWarning)
-        if summary is None:
-            summary = title
-
-    return partial(_event_api, summary, description, payload, query_args, fields, responses)
-=======
-
-    return partial(_event_api, summary, description, payload, query_args, responses)
->>>>>>> 2a0bed1a
+
+    return partial(_event_api, summary, description, payload, query_args, fields, responses)