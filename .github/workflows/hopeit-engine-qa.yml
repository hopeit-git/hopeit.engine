--- conflicted
+++ resolved
@@ -6,11 +6,7 @@
   push:
     branches: [ master, dev* ]
   pull_request:
-<<<<<<< HEAD
-    branches: [ master, dev/* ]
-=======
     branches: [ master, dev* ]
->>>>>>> 9e9ffeda
 
 jobs:
   build:
